package openapi

import (
	"fmt"
	"log"
	"regexp"
	"strings"

	"github.com/go-openapi/loads"
	"github.com/go-openapi/spec"
)

const resourceInstanceRegex = "((?:.*)){.*}"
const swaggerResourcePayloadDefinitionRegex = "(\\w+)[^//]*$"

// apiSpecAnalyser analyses the swagger doc and provides helper methods to retrieve all the end points that can
// be used as terraform resources. These endpoints have to meet certain criteria to be considered eligible resources
// as explained below:
// A resource is considered any end point that meets the following:
// 	- POST operation on the root path (e,g: api/users)
//	- GET operation on the instance path (e,g: api/users/{id}). Other operations like DELETE, PUT are optional
// In the example above, the resource name would be 'users'.
// Versioning is also supported, thus if the endpoint above had been api/v1/users the corresponding resouce name would
// have been 'users_v1'
type apiSpecAnalyser struct {
	d *loads.Document
}

func (asa apiSpecAnalyser) getResourcesInfo() (resourcesInfo, error) {
	resources := resourcesInfo{}
	for resourcePath, pathItem := range asa.d.Spec().Paths.Paths {
		resourceRootPath, resourceRoot, resourcePayloadSchemaDef, err := asa.isEndPointFullyTerraformResourceCompliant(resourcePath)
		if err != nil {
			log.Printf("[DEBUG] resource path '%s' not terraform compliant: %s", resourcePath, err)
			continue
		}

		r := resourceInfo{
			basePath:         asa.d.BasePath(),
			path:             resourceRootPath,
			host:             asa.d.Spec().Host,
			httpSchemes:      asa.d.Spec().Schemes,
			schemaDefinition: *resourcePayloadSchemaDef,
			createPathInfo:   *resourceRoot,
			pathInfo:         pathItem,
		}

<<<<<<< HEAD
		if r.shouldIgnoreResource() {
			continue
		}

		isMultiRegion, regions := r.isMultiRegionResource(asa.d.Spec().Extensions)
		if isMultiRegion {
			log.Printf("[INFO] resource '%s' is configured with host override AND multi region; creating reasource per region", r.name)
			for regionName, regionHost := range regions {
				resourceRegionName := fmt.Sprintf("%s_%s", resourceName, regionName)
				regionResource := resourceInfo{}
				regionResource = r
				regionResource.name = resourceRegionName
				regionResource.host = regionHost
				log.Printf("[INFO] multi region resource: name = %s, region = %s, host = %s", regionName, resourceRegionName, regionHost)
				resources[resourceRegionName] = regionResource
			}
			continue
		}

		hostOverride := r.getResourceOverrideHost()
		// if the override host is multi region then something must be wrong with the multi region configuration, failing to let the user know so they can fix the configuration
		if isMultiRegionHost, _ := r.isMultiRegionHost(hostOverride); isMultiRegionHost {
			return nil, fmt.Errorf("multi region configuration for resource '%s' is wrong, please check the multi region configuration in the swagger file is right for that resource", resourceName)
		}
		// Fall back to override the host if value is not empty; otherwise global host will be used as usual
		if hostOverride != "" {
			log.Printf("[INFO] resource '%s' is configured with host override, API calls will be made against '%s' instead of '%s'", r.name, hostOverride, asa.d.Spec().Host)
			r.host = hostOverride
		}
=======
		resourceName, err := r.getResourceName()
		if err != nil {
			log.Printf("[DEBUG] could not figure out the resource name for '%s': %s", resourcePath, err)
			continue
		}

		if r.shouldIgnoreResource() {
			continue
		}

		log.Printf("[INFO] resource info created '%s'", resourceName)
>>>>>>> 79d7edb9
		resources[resourceName] = r
	}
	return resources, nil
}

// isEndPointFullyTerraformResourceCompliant returns true only if:
// - The path given 'resourcePath' is an instance path (e,g: "/users/{username}")
// - The path given has GET operation defined (required). PUT and DELETE are optional
// - The root path for the given path 'resourcePath' is found (e,g: "/users")
// - The root path for the given path 'resourcePath' has mandatory POST operation defined
// - The root path for the given path 'resourcePath' has a parameter of type 'body' with a schema property referencing to an existing definition object
// - The root path POST payload definition and the returned object in the response matches. Similarly, the GET operation should also have the same return object
// - The resource schema definition must contain a field that uniquelly identifies the resource or have a field with the 'x-terraform-id' extension set to true
// For instance, if resourcePath was "/users/{id}" and paths contained the following entries and implementations:
// paths:
//   /v1/users:
//     post:
//		 parameters:
//		 - in: "body"
//		   name: "body"
//		   description: "user to create"
//		   required: true
//		   schema:
//		     $ref: "#/definitions/User"
//		 responses:
//		   201:
//		     description: "successful operation"
//		     schema:
//		       $ref: "#/definitions/User"
//   /v1/users/{id}:
//	   get:
//	     parameters:
//	       - name: "id"
//	         in: "path"
//	         description: "The user id that needs to be fetched"
//	         required: true
//	         type: "string"
//	     responses:
//	       200:
//	      	 description: "successful operation"
//	         schema:
//	           $ref: "#/definitions/User"
// definitions:
//   Users:
//     type: "object"
//     required:
//       - name
//     properties:
//       id:
//         type: "string"
//         readOnly: true
//       name:
//         type: "string"
// then the expected returned value is true. Otherwise if the above criteria is not met, it is considered that
// the resourcePath provided is not terraform resource compliant.
func (asa apiSpecAnalyser) isEndPointFullyTerraformResourceCompliant(resourcePath string) (string, *spec.PathItem, *spec.Schema, error) {
	err := asa.validateInstancePath(resourcePath)
	if err != nil {
		return "", nil, nil, err
	}
	resourceRootPath, resourceRootPathItem, resourceRootPostSchemaDef, err := asa.validateRootPath(resourcePath)
	if err != nil {
		return "", nil, nil, err
	}
	err = asa.validateResourceSchemaDefinition(resourceRootPostSchemaDef)
	if err != nil {
		return "", nil, nil, err
	}
	return resourceRootPath, resourceRootPathItem, resourceRootPostSchemaDef, nil
}

func (asa apiSpecAnalyser) validateInstancePath(path string) error {
	isResourceInstance, err := asa.isResourceInstanceEndPoint(path)
	if err != nil {
		return fmt.Errorf("error occurred while checking if path '%s' is a resource instance path", path)
	}
	if !isResourceInstance {
		return fmt.Errorf("path '%s' is not a resource instance path", path)
	}
	endPoint := asa.d.Spec().Paths.Paths[path]
	if endPoint.Get == nil {
		return fmt.Errorf("resource instance path '%s' missing required GET operation", path)
	}
	return nil
}

func (asa apiSpecAnalyser) validateRootPath(resourcePath string) (string, *spec.PathItem, *spec.Schema, error) {
	resourceRootPath, err := asa.findMatchingResourceRootPath(resourcePath)
	if err != nil {
		return "", nil, nil, err
	}

	postExist := asa.postDefined(resourceRootPath)
	if !postExist {
		return "", nil, nil, fmt.Errorf("resource root path '%s' missing required POST operation", resourceRootPath)
	}

	resourceRootPathItem, _ := asa.d.Spec().Paths.Paths[resourceRootPath]
	resourceRootPostOperation := resourceRootPathItem.Post

	resourceRootPostSchemaDef, err := asa.getResourcePayloadSchemaDef(resourceRootPostOperation)
	if err != nil {
		return "", nil, nil, fmt.Errorf("resource root path '%s' POST operation validation error: %s", resourceRootPath, err)
	}

	return resourceRootPath, &resourceRootPathItem, resourceRootPostSchemaDef, nil
}

func (asa apiSpecAnalyser) validateResourceSchemaDefinition(schema *spec.Schema) error {
	identifier := ""
	for propertyName, property := range schema.Properties {
		if propertyName == "id" {
			identifier = propertyName
			continue
		}
		if exists, useAsIdentifier := property.Extensions.GetBool(extTfID); exists && useAsIdentifier {
			identifier = propertyName
			break
		}
	}
	if identifier == "" {
		return fmt.Errorf("resource schema is missing a property that uniquely identifies the resource, either a property named 'id' or a property with the extension '%s' set to true", extTfID)
	}
	return nil
}

// postIsPresent checks if the given resource has a POST implementation returning true if the path is found
// in paths and the path exposes a POST operation
func (asa apiSpecAnalyser) postDefined(resourceRootPath string) bool {
	b, exists := asa.d.Spec().Paths.Paths[resourceRootPath]
	if !exists || b.Post == nil {
		return false
	}
	return true
}

func (asa apiSpecAnalyser) getResourcePayloadSchemaDef(resourceRootPostOperation *spec.Operation) (*spec.Schema, error) {
	ref, err := asa.getResourcePayloadSchemaRef(resourceRootPostOperation)
	if err != nil {
		return nil, err
	}
	payloadDefName, err := asa.getPayloadDefName(ref)
	if err != nil {
		return nil, err
	}
	payloadDefinition, exists := asa.d.Spec().Definitions[payloadDefName]
	if !exists {
		return nil, fmt.Errorf("missing schema definition in the swagger file with the supplied ref '%s'", ref)
	}
	return &payloadDefinition, nil
}

func (asa apiSpecAnalyser) getResourcePayloadSchemaRef(resourceRootPostOperation *spec.Operation) (string, error) {
	if len(resourceRootPostOperation.Parameters) <= 0 {
		return "", fmt.Errorf("operation does not have parameters defined")
	}

	// A given operation might have multiple parameters, looking for required 'body' parameter type
	var bodyParameter spec.Parameter
	var bodyParamCounter int
	for _, parameter := range resourceRootPostOperation.Parameters {
		if parameter.In == "body" {
			bodyParamCounter++
			bodyParameter = parameter
		}
	}
	if bodyParamCounter == 0 {
		return "", fmt.Errorf("operation is missing required 'body' type parameter")
	}
	if bodyParamCounter > 1 {
		return "", fmt.Errorf("operation contains multiple 'body' parameters")
	}
	payloadDefinitionSchemaRef := bodyParameter.Schema
	if payloadDefinitionSchemaRef == nil {
		return "", fmt.Errorf("operation is missing the ref to the schema definition")
	}
	if payloadDefinitionSchemaRef.Ref.String() == "" {
		return "", fmt.Errorf("operation has an invalid schema definition ref empty")
	}
	return payloadDefinitionSchemaRef.Ref.String(), nil
}

// getPayloadDefName only supports references to the same document. External references like URLs is not supported at the moment
func (asa apiSpecAnalyser) getPayloadDefName(ref string) (string, error) {
	reg, err := regexp.Compile(swaggerResourcePayloadDefinitionRegex)
	if err != nil {
		return "", fmt.Errorf("an error occurred while compiling the swaggerResourcePayloadDefinitionRegex regex '%s': %s", swaggerResourcePayloadDefinitionRegex, err)
	}
	payloadDefName := reg.FindStringSubmatch(ref)[0]
	if payloadDefName == "" {
		return "", fmt.Errorf("could not find a valid definition name for '%s'", ref)
	}
	return payloadDefName, nil
}

// resourceInstanceRegex loads up the regex specified in const resourceInstanceRegex
// If the regex is not able to compile the regular expression the function exists calling os.Exit(1) as
// there is the regex is completely busted
func (asa apiSpecAnalyser) resourceInstanceRegex() (*regexp.Regexp, error) {
	r, err := regexp.Compile(resourceInstanceRegex)
	if err != nil {
		return nil, fmt.Errorf("an error occurred while compiling the resourceInstanceRegex regex '%s': %s", resourceInstanceRegex, err)
	}
	return r, nil
}

// isResourceInstanceEndPoint checks if the given path is of form /resource/{id}
func (asa apiSpecAnalyser) isResourceInstanceEndPoint(p string) (bool, error) {
	r, err := asa.resourceInstanceRegex()
	if err != nil {
		return false, err
	}
	return r.MatchString(p), nil
}

// findMatchingResourceRootPath returns the corresponding POST root and path for a given end point
// Example: Given 'resourcePath' being "/users/{username}" the result could be "/users" or "/users/" depending on
// how the POST operation (resourceRootPath) of the given resource is defined in swagger.
// If there is no match the returned string will be empty
func (asa apiSpecAnalyser) findMatchingResourceRootPath(resourcePath string) (string, error) {
	r, err := asa.resourceInstanceRegex()
	if err != nil {
		return "", err
	}
	result := r.FindStringSubmatch(resourcePath)
	log.Printf("[DEBUG] resource root path match result - %s", result)
	if len(result) != 2 {
		return "", fmt.Errorf("resource instance path '%s' missing valid resource root path, more than two results returned from match '%s'", resourcePath, result)
	}

	resourceRootPath := result[1] // e,g: /v1/cdns/{id} /v1/cdns/

	if _, exists := asa.d.Spec().Paths.Paths[resourceRootPath]; exists {
		log.Printf("[DEBUG] found resource root path with trailing '/' - %+s", resourceRootPath)
		return resourceRootPath, nil
	}

	// Handles the case where the swagger file root path does not have a trailing slash in the path
	resourceRootPath = strings.TrimRight(resourceRootPath, "/")
	if _, exists := asa.d.Spec().Paths.Paths[resourceRootPath]; exists {
		log.Printf("[DEBUG] found resource root path without trailing '/' - %+s", resourceRootPath)
		return resourceRootPath, nil
	}

	return "", fmt.Errorf("resource instance path '%s' missing resource root path", resourcePath)
}<|MERGE_RESOLUTION|>--- conflicted
+++ resolved
@@ -45,10 +45,16 @@
 			pathInfo:         pathItem,
 		}
 
-<<<<<<< HEAD
 		if r.shouldIgnoreResource() {
 			continue
 		}
+
+		resourceName, err := r.getResourceName()
+		if err != nil {
+			log.Printf("[DEBUG] could not figure out the resource name for '%s': %s", resourcePath, err)
+			continue
+		}
+
 
 		isMultiRegion, regions := r.isMultiRegionResource(asa.d.Spec().Extensions)
 		if isMultiRegion {
@@ -75,19 +81,6 @@
 			log.Printf("[INFO] resource '%s' is configured with host override, API calls will be made against '%s' instead of '%s'", r.name, hostOverride, asa.d.Spec().Host)
 			r.host = hostOverride
 		}
-=======
-		resourceName, err := r.getResourceName()
-		if err != nil {
-			log.Printf("[DEBUG] could not figure out the resource name for '%s': %s", resourcePath, err)
-			continue
-		}
-
-		if r.shouldIgnoreResource() {
-			continue
-		}
-
-		log.Printf("[INFO] resource info created '%s'", resourceName)
->>>>>>> 79d7edb9
 		resources[resourceName] = r
 	}
 	return resources, nil
