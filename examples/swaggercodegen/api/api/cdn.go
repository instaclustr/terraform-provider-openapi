--- conflicted
+++ resolved
@@ -34,10 +34,7 @@
 		return
 	}
 	cdn, err := retrieveCdn(r)
-<<<<<<< HEAD
-=======
 	log.Printf("GET [%+v\n]", cdn)
->>>>>>> 25956586
 	if err != nil {
 		sendErrorResponse(http.StatusNotFound, err.Error(), w)
 		return
@@ -60,10 +57,7 @@
 		sendErrorResponse(http.StatusBadRequest, err.Error(), w)
 		return
 	}
-<<<<<<< HEAD
-=======
 	log.Printf("UPDATE [%+v\n]", newCDN)
->>>>>>> 25956586
 	cdn.Id = cdn.Id
 	db[cdn.Id] = newCDN
 	sendResponse(http.StatusOK, w, newCDN)
@@ -79,10 +73,7 @@
 		return
 	}
 	delete(db, cdn.Id)
-<<<<<<< HEAD
-=======
 	log.Printf("DELETE [%s]", cdn.Id)
->>>>>>> 25956586
 	updateResponseHeaders(http.StatusNoContent, w)
 }
 
